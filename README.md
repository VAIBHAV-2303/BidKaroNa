--- conflicted
+++ resolved
@@ -2,12 +2,7 @@
 
 ## Description
 
-<<<<<<< HEAD
-### Team Members
-Blockchain based Auction system.
-=======
 A full-fledged BlockChain based software web application providing an auctioning platform that ensures complete transparency and security regarding the highest bid and bidder eligibility. We have a blind-bidding design which offers several benefits over the traditional system. The blockchain-based system can ensure transparent and publicly verifiable auctions in IIIT for example in Bakul VolleyBall League.
->>>>>>> 924e4664
 
 ## Technologies Used
 
