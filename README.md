# BidKaroNa

## Description

<<<<<<< HEAD
### Team Members
=======
Blockchain based Auction system.
>>>>>>> dfbf6db1

## Technologies Used

* Truffle
* Ganache
* ReactJS
* Solidity
* Ethereum tools

## Docs

More detailed documentation can be found in the *Project Docs* folder.

## Team Memebers

* Preet Thakkar
* Vaibhav Garg
* Anchit Gupta
* Rizwan Ali
* Kunal Vaswani
* Anush Mahajan
* Neel Trivedi<|MERGE_RESOLUTION|>--- conflicted
+++ resolved
@@ -2,11 +2,8 @@
 
 ## Description
 
-<<<<<<< HEAD
 ### Team Members
-=======
 Blockchain based Auction system.
->>>>>>> dfbf6db1
 
 ## Technologies Used
 
